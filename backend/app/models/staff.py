--- conflicted
+++ resolved
@@ -27,13 +27,9 @@
     updated_at = Column(DateTime(timezone=True), onupdate=func.now())
     
     # Relationships
-<<<<<<< HEAD
     audit_logs = relationship("AuditLog", back_populates="staff")
-    counselor_profile = relationship("CounselorProfile", back_populates="staff", uselist=False)
-=======
     counselor_profile = relationship("CounselorProfile", back_populates="staff", uselist=False)
     time_slots = relationship("TimeSlot", back_populates="counselor")
     schedules = relationship("CounselorSchedule", foreign_keys="CounselorSchedule.counselor_id", back_populates="counselor")
     unavailabilities = relationship("CounselorUnavailability", foreign_keys="CounselorUnavailability.counselor_id", back_populates="counselor")
-    counselor_sessions = relationship("ChatSession", back_populates="counselor")
->>>>>>> d8e4973a
+    counselor_sessions = relationship("ChatSession", back_populates="counselor")